--- conflicted
+++ resolved
@@ -1,17 +1,12 @@
 {
   "name": "gatsby-1-config-css-modules",
   "description": "CSS Modules configuration for Gatsby v1 plugins",
-<<<<<<< HEAD
   "version": "1.0.10-0",
-=======
-  "version": "1.0.10",
->>>>>>> 0649a0e8
   "author": "Ming Aldrich-Gan <mingaldrichgan@gmail.com>",
   "bugs": {
     "url": "https://github.com/gatsbyjs/gatsby/issues"
   },
   "dependencies": {
-<<<<<<< HEAD
     "@babel/runtime": "^7.0.0-beta.38"
   },
   "devDependencies": {
@@ -25,25 +20,7 @@
   ],
   "license": "MIT",
   "main": "index.js",
-  "repository": {
-    "type": "git",
-    "url": "https://github.com/gatsbyjs/gatsby.git"
-  },
-=======
-    "babel-runtime": "^6.26.0"
-  },
-  "devDependencies": {
-    "babel-cli": "^6.26.0",
-    "cross-env": "^5.0.5"
-  },
-  "homepage": "https://github.com/gatsbyjs/gatsby/tree/master/packages/gatsby-1-config-css-modules#readme",
-  "keywords": [
-    "gatsby"
-  ],
-  "license": "MIT",
-  "main": "index.js",
   "repository": "https://github.com/gatsbyjs/gatsby/tree/master/packages/gatsby-1-config-css-modules",
->>>>>>> 0649a0e8
   "scripts": {
     "build": "babel src --out-dir . --ignore __tests__",
     "prepublish": "cross-env NODE_ENV=production npm run build",
