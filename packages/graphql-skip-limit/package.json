--- conflicted
+++ resolved
@@ -1,22 +1,13 @@
 {
   "name": "graphql-skip-limit",
   "description": "A library to help construct a graphql-js server supporting skip/relay style pagination. Built for Gatsby but perhaps useful elsewhere.",
-<<<<<<< HEAD
   "version": "1.0.11-0",
-=======
-  "version": "1.0.11",
->>>>>>> 0649a0e8
   "author": "Kyle Mathews <mathews.kyle@gmail.com>",
   "bugs": {
     "url": "https://github.com/gatsbyjs/gatsby/issues"
   },
   "dependencies": {
-<<<<<<< HEAD
     "@babel/runtime": "^7.0.0-beta.38"
-=======
-    "babel-runtime": "^6.26.0",
-    "graphql": "^0.11.7"
->>>>>>> 0649a0e8
   },
   "devDependencies": {
     "@babel/cli": "^7.0.0-beta.38",
@@ -31,14 +22,7 @@
   ],
   "license": "MIT",
   "main": "dist/index.js",
-<<<<<<< HEAD
-  "repository": {
-    "type": "git",
-    "url": "https://github.com/gatsbyjs/gatsby.git"
-  },
-=======
   "repository": "https://github.com/gatsbyjs/gatsby/tree/master/packages/graphql-skip-limit",
->>>>>>> 0649a0e8
   "scripts": {
     "build": "babel src --out-dir dist",
     "prepublish": "cross-env NODE_ENV=production npm run build",
