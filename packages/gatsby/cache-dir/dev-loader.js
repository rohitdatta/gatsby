--- conflicted
+++ resolved
@@ -1,8 +1,7 @@
 import { BaseLoader, PageResourceStatus } from "./loader"
 import { findPath } from "./find-path"
-<<<<<<< HEAD
 import ensureComponentInBundle from "./ensure-page-component-in-bundle"
-=======
+
 import getSocket from "./socketIo"
 import normalizePagePath from "./normalize-page-path"
 
@@ -22,7 +21,6 @@
     },
   }
 }
->>>>>>> fa19ba28
 
 class DevLoader extends BaseLoader {
   constructor(lazyRequires, matchPaths) {
