--- conflicted
+++ resolved
@@ -9,15 +9,9 @@
   envVars,
 }: {
   htmlComponentRendererPath: string
-<<<<<<< HEAD
-  paths: string[]
-  envVars: string[][]
-}): Promise<unknown[]> => {
-=======
-  paths: string
-  envVars: Array<[string, string]>
+  paths: Array<string>
+  envVars: Array<Array<string>>
 }): Promise<Array<unknown>> => {
->>>>>>> 9db8b00a
   // This is being executed in child process, so we need to set some vars
   // for modules that aren't bundled by webpack.
   envVars.forEach(([key, value]) => (process.env[key] = value))
