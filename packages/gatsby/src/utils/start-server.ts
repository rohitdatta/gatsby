--- conflicted
+++ resolved
@@ -10,16 +10,13 @@
 import graphqlPlayground from "graphql-playground-middleware-express"
 import graphiqlExplorer from "gatsby-graphiql-explorer"
 import { formatError } from "graphql"
-<<<<<<< HEAD
-import { codeFrameColumns } from "@babel/code-frame"
-=======
 import http from "http"
 import https from "https"
 import cors from "cors"
 import telemetry from "gatsby-telemetry"
 import launchEditor from "react-dev-utils/launchEditor"
 import { isCI } from "gatsby-core-utils"
->>>>>>> 7867897c
+import { codeFrameColumns } from "@babel/code-frame"
 
 import { withBasePath } from "../utils/path"
 import webpackConfig from "../utils/webpack.config"
