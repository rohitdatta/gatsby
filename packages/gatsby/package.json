--- conflicted
+++ resolved
@@ -1,11 +1,7 @@
 {
   "name": "gatsby",
   "description": "Blazing fast modern site generator for React",
-<<<<<<< HEAD
   "version": "2.2.0-alpha.5",
-=======
-  "version": "2.1.23",
->>>>>>> c03b667a
   "author": "Kyle Mathews <mathews.kyle@gmail.com>",
   "bin": {
     "gatsby": "./dist/bin/gatsby.js"
