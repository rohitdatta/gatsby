- title: Documentation
  key: docs
  breadcrumbTitle: Docs
  items:
    - link: /docs/
    - link: /docs/quick-start/
    - link: /plugins/
      title: Plugin Library
    - link: /starters/
      title: Starter Library
    - link: /docs/awesome-gatsby-resources/
    - link: /docs/recipes/
      items:
        - link: /docs/recipes/pages-layouts
          title: Pages and Layouts
        - link: /docs/recipes/styling-css
          title: Styling with CSS
        - link: /docs/recipes/working-with-starters
          title: Working with Starters
        - link: /docs/recipes/working-with-themes
          title: Working with Themes
        - link: /docs/recipes/sourcing-data
          title: Sourcing Data
        - link: /docs/recipes/querying-data
          title: Querying Data
        - link: /docs/recipes/working-with-images
          title: Working with Images
        - link: /docs/recipes/transforming-data
          title: Transforming Data
        - link: /docs/recipes/deploying-your-site
          title: Deploying Your Site
    - link: /docs/guides/
      items:
        - link: /docs/preparing-your-environment/
          items:
            - link: /docs/browser-support/
            - link: /docs/gatsby-on-windows/
            - link: /docs/gatsby-on-linux/
            - link: /docs/configuring-ca-certificates/
        - link: /docs/deploying-and-hosting/
          items:
            - link: /docs/preparing-for-deployment/
            - link: /docs/deploying-to-netlify/
            - link: /docs/deploying-to-aws-amplify/
              title: Deploying to AWS Amplify
              breadcrumbTitle: AWS Amplify
            - link: /docs/deploying-to-s3-cloudfront/
              title: Deploying to S3 & CloudFront
              breadcrumbTitle: S3 & CloudFront
            - link: /docs/deploying-to-aerobatic/
              title: Deploying to Aerobatic
              breadcrumbTitle: Aerobatic
            - link: /docs/deploying-to-heroku/
              title: Deploying to Heroku
              breadcrumbTitle: Heroku
            - link: /docs/deploying-to-zeit-now/
              title: Deploying to ZEIT Now
              breadcrumbTitle: ZEIT Now
            - link: /docs/deploying-to-gitlab-pages/
              title: Deploying to GitLab Pages
              breadcrumbTitle: GitLab Pages
            - link: /docs/deploying-to-render/
              title: Deploying to Render
              breadcrumbTitle: Render
            - link: /docs/deploying-to-surge/
              title: Deploying to Surge
              breadcrumbTitle: Surge
            - link: /docs/deploying-to-iis/
              title: Deploying to IIS
              breadcrumbTitle: IIS
            - link: /docs/deploying-to-firebase/
              title: Deploying to Firebase Hosting
              breadcrumbTitle: Firebase Hosting
            - link: /docs/deploying-to-kintohub/
              title: Deploying to KintoHub
              breadcrumbTitle: KintoHub Hosting
            - link: /docs/path-prefix/
            - link: /docs/how-gatsby-works-with-github-pages/
              title: How Gatsby Works with GitHub Pages
              breadcrumbTitle: GitHub Pages
            - link: /docs/multi-core-builds/
              title: Multi-Core Builds
            - link: /docs/asset-prefix/
              title: Asset Prefix
        - link: /docs/customization/
          items:
            - link: /docs/babel/
              title: Customizing Babel.js Config
              breadcrumbTitle: Babel.js Config
            - link: /docs/babel-plugin-macros/
              title: Using Babel Plugin Macros
              breadcrumbTitle: Babel Plugin Macros
            - link: /docs/add-custom-webpack-config/
              title: Adding a Custom Webpack Config
              breadcrumbTitle: Webpack Config
            - link: /docs/custom-html/
              title: Customizing html.js
              breadcrumbTitle: html.js
            - link: /docs/environment-variables/
              title: Using Environment Variables
              breadcrumbTitle: Environment Variables
            - link: /docs/eslint/
              title: Using ESLint
              breadcrumbTitle: ESLint
            - link: /docs/api-proxy/
              title: Proxying API Requests
        - link: /docs/images-and-files/
          title: Images, Files & Video
          items:
            - link: /docs/importing-assets-into-files/
              title: Importing Assets Directly into Files
              breadcrumbTitle: Importing Assets into Files
            - link: /docs/static-folder/
              title: Using the Static Folder
              breadcrumbTitle: Static Folder
            - link: /docs/using-gatsby-image/
              title: Using gatsby-image
            - link: /docs/working-with-images/
              title: Working with Images in Gatsby
              breadcrumbTitle: Images in Gatsby
            - link: /docs/preoptimizing-images/
              title: Preoptimizing Your Images
              breadcrumbTitle: Preoptimizing Images
            - link: /docs/working-with-video/
              title: Working with Video
              breadcrumbTitle: Videos in Gatsby
            - link: /docs/importing-media-content/
            - link: /docs/working-with-gifs/
              title: Working with GIFs
              breadcrumbTitle: GIFs in Gatsby
            - link: /docs/working-with-images-in-markdown/
              title: Working with Images in Markdown
              breadcrumbTitle: Images in Markdown
            - link: /docs/preprocessing-external-images/
        - link: /docs/content-and-data/
          title: Sourcing Content & Data
          items:
            - link: /docs/using-gatsby-without-graphql/
              title: Using Gatsby Without GraphQL
              breadcrumbTitle: Gatsby Without GraphQL
            - link: /docs/sourcing-from-the-filesystem/
              title: Sourcing from the Filesystem
              breadcrumbTitle: From the Filesystem
            - link: /docs/sourcing-from-databases/
              title: Sourcing from Databases
              breadcrumbTitle: From Databases
            - link: /docs/sourcing-from-hosted-services/
              title: Sourcing from Hosted Services
              breadcrumbTitle: From Hosted Services
            - link: /docs/sourcing-from-private-apis/
              title: Sourcing from Private APIs
              breadcrumbTitle: From Private APIs
            - link: /docs/headless-cms/
              title: Sourcing from (Headless) CMSs
              breadcrumbTitle: From CMSs
              items:
                # This list should only include the top 5 CMSs by Gatsby plugin usage.
                # Please do not add your headless CMS here.
                # Instead, please add links on the /docs/headless-cms/ page
                - link: /docs/sourcing-from-contentful/
                  title: Sourcing from Contentful
                  breadcrumbTitle: Contentful
                - link: /docs/sourcing-from-netlify-cms/
                  title: Sourcing from Netlify CMS
                  breadcrumbTitle: Netlify CMS
                - link: /docs/sourcing-from-wordpress/
                  title: Sourcing from WordPress
                  breadcrumbTitle: WordPress
                - link: /docs/sourcing-from-prismic/
                  title: Sourcing from Prismic
                  breadcrumbTitle: Prismic
                - link: /docs/sourcing-from-drupal/
                  title: Sourcing from Drupal
                  breadcrumbTitle: Drupal
            - link: /docs/sourcing-content-from-json-or-yaml/
              title: Sourcing Content from JSON or YAML
              breadcrumbTitle: JSON or YAML
        - link: /docs/graphql/
          title: Querying Your Data with GraphQL
          breadcrumbTitle: Querying with GraphQL
          items:
            - link: /docs/why-gatsby-uses-graphql/
            - link: /docs/graphql-reference/
            - link: /docs/running-queries-with-graphiql/
              title: Running Queries with the GraphiQL UI
            - link: /docs/creating-and-modifying-pages/
              title: Creating & Modifying Pages
            - link: /docs/page-query/
            - link: /docs/static-query/
              title: Querying Data in Components with StaticQuery
              breadcrumbTitle: The StaticQuery Component
            - link: /docs/use-static-query/
              title: Querying Data in Components with the useStaticQuery Hook
              breadcrumbTitle: The useStaticQuery Hook
            - link: /docs/using-graphql-fragments/
            - link: /docs/creating-slugs-for-pages/
            - link: /docs/programmatically-create-pages-from-data/
            - link: /docs/third-party-graphql/
              title: Using Third-Party GraphQL APIs
            - link: /docs/adding-markdown-pages/
            - link: /docs/adding-a-list-of-markdown-blog-posts/
            - link: /docs/using-graphql-playground/
              title: Using GraphQL Playground
        - link: /docs/plugins/
          items:
            - link: /docs/what-is-a-plugin/
            - link: /docs/using-a-plugin-in-your-site/
            - link: /docs/what-you-dont-need-plugins-for/
            - link: /docs/loading-plugins-from-your-local-plugins-folder/
            - link: /plugins/
              title: Plugin Library
            - link: /docs/creating-plugins/
              items:
                - link: /docs/naming-a-plugin/
                - link: /docs/files-gatsby-looks-for-in-a-plugin/
                - link: /docs/creating-a-local-plugin/
                - link: /docs/creating-a-source-plugin/
                - link: /docs/creating-a-transformer-plugin/
                - link: /contributing/submit-to-plugin-library/
                - link: /docs/pixabay-source-plugin-tutorial/
                - link: /docs/remark-plugin-tutorial/
                - link: /docs/maintaining-a-plugin/
                  stub: true
        - link: /docs/themes/
          items:
            - link: /docs/themes/what-are-gatsby-themes/
              title: What are Gatsby Themes?
            - link: /docs/themes/getting-started/
              title: Getting Started
            - link: /docs/themes/using-a-gatsby-theme/
            - link: /docs/themes/using-multiple-gatsby-themes/
            - link: /docs/themes/shadowing/
              title: Shadowing
            - link: /docs/themes/building-themes/
            - link: /docs/themes/converting-a-starter/
              title: Converting a Starter
            - link: /docs/themes/theme-composition/
            - link: /docs/themes/conventions/
              title: Conventions
        - link: /docs/starters/
          title: Starters
          items:
            - link: /starters/
              title: Starter Library
            - link: /docs/modifying-a-starter/
            - link: /docs/creating-a-starter/
        - link: /docs/styling/
          title: Styling Your Site
          breadcrumbTitle: Styling
          items:
            - link: /docs/layout-components/
              title: Using Layout Components
            - link: /docs/global-css/
              title: Standard, Global CSS Files
            - link: /docs/css-modules/
              title: Component-Scoped CSS Modules
            - link: /docs/css-in-js/
              title: Enhancing with CSS-in-JS
              items:
                - link: /docs/emotion/
                - link: /docs/styled-components/
                  title: Styled-Components
            - link: /docs/css-libraries-and-frameworks/
              title: CSS Libraries & Frameworks
              items:
                - link: /docs/typography-js/
                - link: /docs/sass/
                  title: Using Sass
                - link: /docs/post-css/
                  title: Using PostCSS
                - link: /docs/tailwind-css/
                  title: Using TailwindCSS
                - link: /docs/bulma/
                  title: Using Bulma
                - link: /docs/theme-ui/
                  title: Using Theme UI
        - link: /docs/mdx/
          title: Adding Components to Markdown with MDX
          breadcrumbTitle: MDX
          items:
            - link: /docs/mdx/getting-started/
            - link: /docs/mdx/writing-pages/
              title: Writing Pages
            - link: /docs/mdx/customizing-components/
            - link: /docs/mdx/programmatically-creating-pages/
            - link: /docs/mdx/plugins/
              title: Using MDX Plugins
            - link: /docs/mdx/markdown-syntax/
        - link: /docs/testing/
          items:
            - link: /docs/unit-testing/
            - link: /docs/testing-components-with-graphql/
            - link: /docs/end-to-end-testing/
              title: End-to-end Testing
            - link: /docs/testing-css-in-js/
            - link: /docs/testing-react-components/
            - link: /docs/visual-testing-with-storybook/
        - link: /docs/debugging/
          title: Debugging Gatsby
          breadcrumbTitle: Debugging
          items:
            - link: /docs/debugging-html-builds/
              title: Debugging HTML Builds
              breadcrumbTitle: HTML Builds
            - link: /docs/debugging-replace-renderer-api/
              title: Debugging Replace Renderer API
              breadcrumbTitle: Replace Renderer API
            - link: /docs/debugging-the-build-process/
              title: Debugging the Build Process
              breadcrumbTitle: The Build Process
            - link: /docs/debugging-cache-issues/
              title: Debugging Cache Issues
              breadcrumbTitle: Cache Issues
            - link: /docs/performance-tracing/
              title: Tracing Gatsby Builds
            - link: /docs/debugging-async-lifecycles/
              title: Debugging Async Lifecycles
              breadcrumbTitle: Async Lifecycles
            - link: /docs/troubleshooting-common-errors/
        - link: /docs/adding-app-and-website-functionality/
          items:
            - link: /docs/linking-between-pages/
            - link: /docs/adding-search/
              title: Adding Search
              breadcrumbTitle: Search
              items:
                - link: /docs/adding-search-with-algolia/
                - link: /docs/adding-search-with-elasticlunr/
                  title: Adding Search with elasticlunr*
                - link: /docs/adding-search-with-js-search/
                  title: Adding Search with js-search
            - link: /docs/adding-analytics/
              title: Adding Analytics
              breadcrumbTitle: Analytics
            - link: /docs/building-a-site-with-authentication/
              title: Adding Authentication
              breadcrumbTitle: Authentication
            - link: /docs/adding-forms/
              title: Adding Forms
              breadcrumbTitle: Forms
            - link: /docs/adding-react-components/
              title: Adding React Components
              breadcrumbTitle: React Components
            - link: /docs/building-a-contact-form/
            - link: /docs/add-404-page/
              title: Adding a 404 Page
              breadcrumbTitle: 404 Page
            - link: /docs/add-seo-component/
              title: Adding an SEO Component
              breadcrumbTitle: SEO Component
            - link: /docs/adding-tags-and-categories-to-blog-posts/
              title: Adding Tags & Categories to Blog Posts
              breadcrumbTitle: Blog Tags and Categories
            - link: /docs/adding-pagination/
              title: Adding Pagination
              breadcrumbTitle: Pagination
            - link: /docs/adding-comments/
              title: Adding Comments
              breadcrumbTitle: Comments
            - link: /docs/creating-a-sitemap/
              title: Creating a Sitemap
            - link: /docs/adding-an-rss-feed/
              title: Adding an RSS Feed
              breadcrumbTitle: RSS Feed
            - link: /docs/adding-page-transitions/
              title: Adding Page Transitions
              breadcrumbTitle: Page Transitions
              items:
                - link: /docs/adding-page-transitions-with-plugin-transition-link/
                  title: Adding Page Transitions with gatsby-plugin-transition-link
                  breadcrumbTitle: gatsby-plugin-transition-link
            - link: /docs/making-your-site-accessible/
              title: Making Your Site Accessible
            - link: /docs/routing/
              title: Routing
              items:
                - link: /docs/reach-router-and-gatsby/
                  title: "@reach/router and Gatsby"
                - link: /docs/location-data-from-props/
                  title: Location Data from Props
                - link: /docs/creating-dynamic-navigation/
                  title: Creating Dynamic Navigation
                - link: /docs/client-only-routes-and-user-authentication/
                  title: Client-only Routes & User Authentication
                  breadcrumbTitle: Client Routes & User Auth
            - link: /docs/data-fetching/
              title: Build Time and Client-side Data Fetching
            - link: /docs/using-client-side-only-packages/
              title: Using Client-Side Only Packages
            - link: /docs/building-an-e-commerce-site/
              title: Building an E-commerce Site
              items:
                - link: /docs/building-an-ecommerce-site-with-shopify/
                  title: Building an E-commerce Site with Shopify
                - link: /docs/processing-payments-with-stripe/
                  title: Processing Payments with Stripe
        - link: /docs/performance/
          title: Improving Performance
          items:
            - link: /docs/progressive-web-app/
              title: Supporting Progressive Web Apps (PWAs)
              breadcrumbTitle: Supporting PWAs
            - link: /docs/caching/
              title: Caching
            - link: /docs/local-https/
              title: Using Local HTTPS
            - link: /docs/audit-with-lighthouse/
              title: Auditing with Lighthouse
            - link: /docs/add-a-manifest-file/
              title: Adding a Manifest File
            - link: /docs/add-offline-support-with-a-service-worker/
              title: Adding Offline Support with a Service Worker
              breadcrumbTitle: Offline Support with Service Worker
            - link: /docs/add-page-metadata/
              title: Adding Page Metadata
            - link: /docs/seo/
              title: Search Engine Optimization (SEO)
              breadcrumbTitle: SEO
            - link: /docs/optimizing-site-performance-with-guessjs/
              title: Optimizing Site Performance with Guess.js
              breadcrumbTitle: Guess.js
            - link: /docs/scaling-issues/
              title: Scaling Issues
        - link: /docs/localization-i18n/
          title: Localization & Internationalization with Gatsby
          breadcrumbTitle: Localization
          items:
            - link: /docs/creating-prefixed-404-pages-for-different-languages/
              title: Creating Prefixed 404 Pages for Different Languages
              breadcrumbTitle: Creating Prefixed 404 Pages
        - link: /docs/porting-to-gatsby/
          title: Porting to Gatsby
          items:
            - link: /docs/porting-from-create-react-app-to-gatsby/
              title: Porting from Create React App to Gatsby
              breadcrumbTitle: Create React App to Gatsby
            - link: /docs/porting-an-html-site-to-gatsby/
              title: Porting an HTML Site to Gatsby
              breadcrumbTitle: HTML to Gatsby
    - link: /docs/api-reference/
      title: Gatsby API
      items:
        - link: /docs/theme-api/
          title: Gatsby Themes
        - link: /docs/gatsby-link/
          title: Gatsby Link
        - link: /docs/gatsby-image/
          title: Gatsby Image
        - link: /docs/gatsby-config/
          title: Gatsby Config
        - link: /docs/browser-apis/
          title: Gatsby Browser APIs
        - link: /docs/ssr-apis/
          title: Gatsby SSR APIs
        - link: /docs/api-files/
          title: API Files
          items:
            - link: /docs/api-files-gatsby-config/
              title: gatsby-config.js
            - link: /docs/api-files-gatsby-browser/
              title: gatsby-browser.js
            - link: /docs/api-files-gatsby-node/
              title: gatsby-node.js
            - link: /docs/api-files-gatsby-ssr/
              title: gatsby-ssr.js
        - link: /docs/actions/
          title: Actions
        - link: /docs/graphql-api/
          title: GraphQL API
        - link: /docs/node-apis/
          title: Gatsby Node APIs
        - link: /docs/node-api-helpers/
          title: Gatsby Node Helpers
        - link: /docs/node-model/
          title: Node Model
        - link: /docs/node-interface/
          title: Node Interface
        - link: /docs/schema-customization/
          title: Customizing the GraphQL Schema
        - link: /docs/api-specification/
          title: API Philosophy
    - link: /docs/releases-and-migration/
      title: Releases & Migration
      items:
        - link: /docs/v2-release-notes/
          title: v2 Release Notes
        - link: /docs/v1-release-notes/
          title: v1 Release Notes
        - link: /docs/migrating-from-v1-to-v2/
          title: Migrating from v1 to v2
        - link: /docs/migrating-from-v0-to-v1/
          title: Migrating from v0 to v1
        - link: /docs/upgrade-gatsby-and-dependencies/
          title: Upgrade for Minor or Patch Releases
          breadcrumbTitle: Minor or Patch Releases
    - link: /docs/conceptual-guide/
      title: Conceptual Guide
      items:
        - link: /docs/gatsby-core-philosophy/
          title: The Gatsby Core Philosophy
        - link: /docs/gatsby-project-structure/
          title: Gatsby Project Structure
        - link: /docs/plugins-themes-and-starters/
          title: Plugins, Themes, & Starters
        - link: /docs/overview-of-the-gatsby-build-process/
          title: Overview of the Gatsby Build Process
        - link: /docs/building-with-components/
          title: Building with Components
        - link: /docs/gatsby-lifecycle-apis/
          title: Lifecycle APIs
        - link: /docs/gatsby-magic
          title: Gatsby Magic
        - link: /docs/react-hydration
          title: React Hydration
        - link: /docs/prpl-pattern/
          title: PRPL Pattern
        - link: /docs/graphql-concepts/
          title: GraphQL Concepts
        - link: /docs/security-in-gatsby/
        - link: /docs/how-shadowing-works
          title: Theme Shadowing
    - link: /docs/gatsby-internals/
      title: Gatsby Internals
      items:
        - link: /docs/how-plugins-apis-are-run/
          title: How APIs/Plugins Are Run
        - link: /docs/node-creation/
          title: Node Creation
        - link: /docs/schema-generation/
          title: Schema Generation
          items:
            - link: /docs/schema-gql-type/
              title: Building the GqlType
            - link: /docs/schema-input-gql/
              title: Building the Input Filters
            - link: /docs/schema-sift/
              title: Querying with Sift
            - link: /docs/schema-connections/
              title: Connections
        - link: /docs/page-creation/
          title: Page Creation
        - link: /docs/page-node-dependencies/
          title: Page -> Node Dependencies
        - link: /docs/node-tracking/
          title: Node Tracking
        - link: /docs/internal-data-bridge/
          title: Internal Data Bridge
        - link: /docs/query-behind-the-scenes/
          title: Queries
          items:
            - link: /docs/query-extraction/
              title: Query Extraction
            - link: /docs/query-execution/
              title: Query Execution
            - link: /docs/static-vs-normal-queries/
              title: Normal vs StaticQueries
        - link: /docs/write-pages/
          title: Write out Pages
        - link: /docs/webpack-and-ssr/
          title: Webpack & SSR
          items:
            - link: /docs/production-app/
              title: Building the JavaScript App
            - link: /docs/html-generation/
              title: Page HTML Generation
            - link: /docs/how-code-splitting-works/
              title: Code Splitting and Prefetching
        - link: /docs/resource-handling-and-service-workers/
          title: Resource Handling & Service Workers
        - link: /docs/data-storage-redux/
          title: Data Storage (Redux)*
        - link: /docs/build-caching/
          title: Build Caching
        - link: /docs/gatsby-internals-terminology/
          title: Terminology
    - link: /docs/using-gatsby-professionally/
      title: Using Gatsby Professionally
      items:
        - link: /docs/convincing-others/
          title: Introduction - Convincing Others to Use Gatsby
          breadcrumbTitle: Convincing Others to Use Gatsby
        - link: /docs/first-professional-project/
          title: Your First Professional Project
        - link: /docs/winning-over-stakeholders/
          title: Winning Over Different Stakeholders
          breadcrumbTitle: Winning Over Stakeholders
          items:
            - link: /docs/winning-over-developers/
              title: Developers
            - link: /docs/winning-over-engineering-leaders/
              title: Engineering Leaders
            - link: /docs/winning-over-marketers/
              title: Marketers
            - link: /docs/winning-over-executives/
              title: Executives
            - link: /docs/winning-over-clients/
            - link: /docs/winning-over-content-creators/
              title: Content Creators
        - link: /docs/different-organization-types/
          title: Spreading Gatsby In Different Types of Organizations
          breadcrumbTitle: Spreading Gatsby
          items:
            - link: /docs/gatsby-for-freelancers/
              title: As a Freelancer*
            - link: /docs/gatsby-for-agencies/
              title: Inside an Agency
              items:
                - link: /docs/lower-bids-more-profit/
                  title: Lower Bids, More Profit
                - link: /docs/faster-recruiting/
                  title: Faster Recruiting
                - link: /docs/sanitize-your-stack/
                  title: Sanitize Your Stack
                - link: /docs/going-gatsby-only/
                  title: Why Agencies Go Gatsby-Only
            - link: /docs/gatsby-for-companies/
              title: Inside a Company
            - link: /docs/gatsby-in-the-enterprise/
              title: Inside an Enterprise (Large Company)
              breadcrumbTitle: Inside an Enterprise
              items:
                - link: /docs/answering-it-security/
                  title: Answering IT/Security Questions
                - link: /docs/setting-up-gatsby-without-gatsby-new/
                  title: Setting Up Gatsby Without Gatsby New
        - link: /docs/best-practices-for-orgs/
          items:
            - link: /docs/sharing-components-across-websites/
              title: Sharing Components Across Websites
              breadcrumbTitle: Sharing Components
              items:
                - link: /docs/component-libraries/
                  title: Component Libraries
                - link: /docs/making-components-discoverable/
        - link: /docs/how-gatsby-boosts-career/
          title: How Gatsby Boosts Your Career
    - link: /contributing/
      title: Contributing
      items:
        - link: /contributing/community/
          title: Community
        - link: /contributing/how-to-contribute/
          title: How to Contribute
    - link: /docs/partnering-with-gatsby/
      title: Partnering With Gatsby
      items:
        - link: /docs/gatsby-vendor-partnership/
          title: Integrating & Partnering For Vendors
        - link: /docs/gatsby-agency-partnership/
          title: Agency Partnership Program
    - link: /docs/gatsby-cli/
      title: Commands (Gatsby CLI)
    - link: /docs/cheat-sheet/
      title: Cheat Sheet
    - link: /docs/glossary/
      title: Glossary
      items:
<<<<<<< HEAD
        - link: /docs/glossary/graphql
          title: GraphQL
        - link: /docs/glossary/headless-cms/
          title: Headless CMS
        - link: /docs/glossary/jamstack
          title: JAMStack
        - link: /docs/glossary/node
          title: Node.js
        - link: /docs/glossary/react
          title: React
        - link: /docs/glossary/webpack
          title: webpack
    - link: /docs/telemetry/
      title: Gatsby Telemetry
    - link: /docs/gatsby-repl/
      title: Gatsby REPL
=======
        - title: GraphQL
          link: /docs/glossary/graphql
        - title: Headless CMS
          link: /docs/glossary/headless-cms/
        - title: JAMStack
          link: /docs/glossary/jamstack
        - title: Node.js
          link: /docs/glossary/node
        - title: React
          link: /docs/glossary/react
        - title: Static Site Generator
          link: /docs/glossary/static-site-generator
        - title: webpack
          link: /docs/glossary/webpack
    - title: Gatsby Telemetry
      link: /docs/telemetry/
    - title: Gatsby REPL
      link: /docs/gatsby-repl/
>>>>>>> a8940fe2
<|MERGE_RESOLUTION|>--- conflicted
+++ resolved
@@ -655,7 +655,6 @@
     - link: /docs/glossary/
       title: Glossary
       items:
-<<<<<<< HEAD
         - link: /docs/glossary/graphql
           title: GraphQL
         - link: /docs/glossary/headless-cms/
@@ -666,29 +665,11 @@
           title: Node.js
         - link: /docs/glossary/react
           title: React
+        - link: /docs/glossary/static-site-generator
+          title: Static Site Generator
         - link: /docs/glossary/webpack
           title: webpack
     - link: /docs/telemetry/
       title: Gatsby Telemetry
     - link: /docs/gatsby-repl/
-      title: Gatsby REPL
-=======
-        - title: GraphQL
-          link: /docs/glossary/graphql
-        - title: Headless CMS
-          link: /docs/glossary/headless-cms/
-        - title: JAMStack
-          link: /docs/glossary/jamstack
-        - title: Node.js
-          link: /docs/glossary/node
-        - title: React
-          link: /docs/glossary/react
-        - title: Static Site Generator
-          link: /docs/glossary/static-site-generator
-        - title: webpack
-          link: /docs/glossary/webpack
-    - title: Gatsby Telemetry
-      link: /docs/telemetry/
-    - title: Gatsby REPL
-      link: /docs/gatsby-repl/
->>>>>>> a8940fe2
+      title: Gatsby REPL